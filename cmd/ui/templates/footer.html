--- conflicted
+++ resolved
@@ -4,23 +4,6 @@
     var tooltipList = tooltipTriggerList.map(function (tooltipTriggerEl) {
         return new bootstrap.Tooltip(tooltipTriggerEl)
     })
-<<<<<<< HEAD
-=======
-    var rotateButtonList = [].slice.call(document.querySelectorAll('.rotateButton'))
-    var res = rotateButtonList.map(el => {
-        el.addEventListener("click", (e) => {
-            var hash = el.dataset.hash;
-            fetch("/rotateShelve/" + hash, { method: "POST" })
-                .then(raw => raw.json())
-                .then(r => {
-                    if (r.msg && r.msg == "ok") {
-                        el.children[0].src = "/static/" + r.new + ".png";
-                        //el.children[0].src + "?raw=" + new Date().getTime();
-                    }
-                });
-            e.preventDefault();
-        });
-    });
     var f = document.querySelector('#submitform')
     f.addEventListener("submit", (e) => {
         var sb = document.querySelector('#searchbutton')
@@ -28,7 +11,6 @@
         document.querySelector("#searchspinner").classList.remove("d-none");
         document.querySelector("#searchtext").classList.add("d-none");
     });
->>>>>>> ca8b3875
 </script>
 
 </html>
